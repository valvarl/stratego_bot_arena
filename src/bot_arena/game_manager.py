--- conflicted
+++ resolved
@@ -254,7 +254,6 @@
         red_setup: str | list[list[Piece]] | None = None,
         blue_setup: str | list[list[Piece]] | None = None,
     ):
-<<<<<<< HEAD
         raw_red, raw_blue = self.setup(red_setup, blue_setup)
 
         if self._log:
@@ -268,9 +267,6 @@
             if raw_blue:
                 for line in raw_blue.splitlines():
                     self._log.write(line + "\n")
-=======
-        self.setup(red_setup, blue_setup)
->>>>>>> b0fafb36
 
         last_move: tuple[int,int,str,int] | None = None
         last_player: Player | None = None
@@ -304,12 +300,8 @@
                     print(line)
                 move_str = self._get_move_from_human()
 
-<<<<<<< HEAD
             if self._log is None:
                 print(f"Move from {'Red' if player == Player.RED else 'Blue'}: {move_str}")
-=======
-            print(f"Move from {'Red' if player == Player.RED else 'Blue'}: {move_str}")
->>>>>>> b0fafb36
 
             parsed = self.parse_move(move_str)
             if parsed in {"SURRENDER", "QUIT"}:
@@ -344,7 +336,6 @@
                 outcome = "ILLEGAL"
                 terminated = True
 
-<<<<<<< HEAD
             if self._log is None:
                 print("Outcome:", outcome)
 
@@ -352,14 +343,10 @@
                 color_str = "RED" if player == Player.RED else "BLU"
                 self._log.write(f"{turn_num} {color_str}: {self._move_to_str((x, y, direction, mult))} {outcome}\n")
                 turn_num += 1
-=======
-            print("Outcome:", outcome)
->>>>>>> b0fafb36
 
             if controller is not None and not terminated:
                 controller.confirm_result(self._move_to_str(last_move), outcome)
 
-<<<<<<< HEAD
         if self._log is None:
             print("Game ended with outcome:", outcome)
 
@@ -370,9 +357,7 @@
             winner = "RED" if last_player == Player.RED else "BLUE"
             winner_path = self.red_bot.path if last_player == Player.RED else self.blue_bot.path
             self._log.write(f"{winner_path} {winner} VICTORY {turn_num-1} {red_remaining} {blue_remaining}\n")
-=======
-        print("Game ended with outcome:", outcome)
->>>>>>> b0fafb36
+
 
         if self.red_bot is not None:
             self.red_bot.end_game(outcome)
